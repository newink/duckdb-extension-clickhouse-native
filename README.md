<img src="https://github.com/user-attachments/assets/46a5c546-7e9b-42c7-87f4-bc8defe674e0" width=250 />

# DuckDB Clickhouse Native File reader
Experimental ClickHouse Native Client and Native file reader for DuckDB chsql

> This reader is a clear room implementation of the ClickHouse Native file format using no code or libraries from ClickHouse Inc. As such it is potentially incomplete, imperfect and might not be compatible with all files. USE AT YOUR OWN RISK!

<<<<<<< HEAD
### Status
- [x] Basic Fomat Reading
  - [x] Column Extraction
  - [x] Blocks Parser & Iterator
  - [x] Type Mapping WIP
    - [x] Strings
    - [x] Integers
    - [x] Enums
    - [ ] ??? as String
  - [ ] Compression support
- [x] Basic Native Client
  - [x] clickhouse-rs binding
  - [x] basic types mapping 

=======
>>>>>>> f1a50a9b

### 📦 Installation
```sql
INSTALL chsql_native FROM community;
LOAD chsql_native;
```

<<<<<<< HEAD
## Native Client
The extension provides an experimental clickhouse native client: `clickhouse_reader`
### Settings
```
CLICKHOUSE_URL="tcp://localhost:9000"
CLICKHOUSE_USER="default"
CLICKHOUSE_PASSWORD=""
```
### Usage
```
D SELECT * FROM clickhouse_scan("SELECT version(), 'hello', 123");
┌────────────┬─────────┬────────┐
│ version()  │ 'hello' │  123   │
│  varchar   │ varchar │ uint32 │
├────────────┼─────────┼────────┤
│ 24.10.2.80 │ hello   │    123 │
└────────────┴─────────┴────────┘
```

## Native Reader
The extension provides an experimental clickhouse native file reader: `clickhouse_native`
### Input
=======

### 🏁 Input
>>>>>>> f1a50a9b
Generate some native files with `clickhouse-local` or `clickhouse-server`

```sql
--- simple w/ one row, two columns
SELECT version(), number FROM numbers(1) INTO OUTFILE '/tmp/numbers.clickhouse' FORMAT Native;
--- simple w/ one column, 100000 rows
SELECT number FROM numbers(100000) INTO OUTFILE '/tmp/100000.clickhouse' FORMAT Native;
--- complex w/ multiple types
SELECT * FROM system.functions LIMIT 10 INTO OUTFILE '/tmp/functions.clickhouse' FORMAT Native;
```

### ✏️ Usage
Read ClickHouse Native files with DuckDB. Reads are full-scans at this time.

```sql
D SELECT * FROM clickhouse_native('/tmp/numbers.clickhouse');
┌──────────────┬─────────┐
│  version()   │ number  │
│   varchar    │  int32  │
├──────────────┼─────────┤
│ 24.12.1.1273 │ 0       │
└──────────────┴─────────┘
```
```sql
D SELECT count(*), max(number) FROM clickhouse_native('/tmp/100000.clickhouse');
┌──────────────┬─────────────┐
│ count_star() │ max(number) │
│    int64     │    int32    │
├──────────────┼─────────────┤
│       100000 │       99999 │
└──────────────┴─────────────┘
```
```sql
D SELECT * FROM clickhouse_native('/tmp/functions.clickhouse') WHERE alias_to != '' LIMIT 10;
┌────────────────────┬──────────────┬──────────────────┬──────────────────────┬──────────────┬─────────┬───┬─────────┬───────────┬────────────────┬──────────┬────────────┐
│        name        │ is_aggregate │ case_insensitive │       alias_to       │ create_query │ origin  │ … │ syntax  │ arguments │ returned_value │ examples │ categories │
│      varchar       │    int32     │      int32       │       varchar        │   varchar    │ varchar │   │ varchar │  varchar  │    varchar     │ varchar  │  varchar   │
├────────────────────┼──────────────┼──────────────────┼──────────────────────┼──────────────┼─────────┼───┼─────────┼───────────┼────────────────┼──────────┼────────────┤
│ connection_id      │            0 │                1 │ connectionID         │              │ System  │ … │         │           │                │          │            │
│ rand32             │            0 │                0 │ rand                 │              │ System  │ … │         │           │                │          │            │
│ INET6_ATON         │            0 │                1 │ IPv6StringToNum      │              │ System  │ … │         │           │                │          │            │
│ INET_ATON          │            0 │                1 │ IPv4StringToNum      │              │ System  │ … │         │           │                │          │            │
│ truncate           │            0 │                1 │ trunc                │              │ System  │ … │         │           │                │          │            │
│ ceiling            │            0 │                1 │ ceil                 │              │ System  │ … │         │           │                │          │            │
│ replace            │            0 │                1 │ replaceAll           │              │ System  │ … │         │           │                │          │            │
│ from_utc_timestamp │            0 │                1 │ fromUTCTimestamp     │              │ System  │ … │         │           │                │          │            │
│ mapFromString      │            0 │                0 │ extractKeyValuePairs │              │ System  │ … │         │           │                │          │            │
│ str_to_map         │            0 │                1 │ extractKeyValuePairs │              │ System  │ … │         │           │                │          │            │
├────────────────────┴──────────────┴──────────────────┴──────────────────────┴──────────────┴─────────┴───┴─────────┴───────────┴────────────────┴──────────┴────────────┤
│ 10 rows                                                                                                                                           12 columns (11 shown) │
└─────────────────────────────────────────────────────────────────────────────────────────────────────────────────────────────────────────────────────────────────────────┘
```

### 🐎 Performance
Simple CLI _cold start_ count() test using `duckdb` vs. `clickhouse-local` and 1M rows
#### DuckDB
```sql
# time duckdb -c "LOAD chsql_native; SELECT count(*) FROM clickhouse_native('/tmp/1M.clickhouse');"
┌──────────────┐
│ count_star() │
│    int64     │
├──────────────┤
│      1000000 │
└──────────────┘

real	0m0.095s
user	0m0.077s
sys	0m0.029s
```
#### clickhouse-local
```sql
# time clickhouse local "SELECT count(*) FROM '/tmp/1M.clickhouse'";
1000000

real	0m0.141s
user	0m0.086s
sys	0m0.043s
```

<br>

### ⛑️ Extension Status
- [x] Basic Fomat Reading
- [x] Column Extraction
- [x] Blocks Parser & Iterator
- [x] Type Mapping WIP
  - [x] Strings
  - [x] Integers
  - [x] Enums
  - [ ] ??? as String
- [ ] Compression support
- [ ] Filter / Range support


<br>


### ⚙️ Dev Build
You can easily modify the code and build a local extension for testing and development.

#### Requirements
- Rust

1) Clone and Compile the extension on your system

```bash
cd /usr/src
git clone --recurse-submodules https://github.com/quackscience/duckdb-extension-clickhouse-native
cd duckdb-extension-clickhouse-native
make configure && make
```

2) Download and Run DuckDB with -unsigned
```
wget https://github.com/duckdb/duckdb/releases/download/v1.1.3/duckdb_cli-linux-amd64.zip && unzip duckdb_cli-linux-amd64.zip
./duckdb -unsigned
```

3) Load your local extension build
```sql
D LOAD '/usr/src/duckdb-extension-clickhouse-native/build/debug/clickhouse_native.duckdb_extension';
```


----

###### Disclaimer
> DuckDB ® is a trademark of DuckDB Foundation.
> ClickHouse® is a trademark of ClickHouse Inc. All trademarks, service marks, and logos mentioned or depicted are the property of their respective owners. The use of any third-party trademarks, brand names, product names, and company names is purely informative or intended as parody and does not imply endorsement, affiliation, or association with the respective owners.<|MERGE_RESOLUTION|>--- conflicted
+++ resolved
@@ -5,23 +5,6 @@
 
 > This reader is a clear room implementation of the ClickHouse Native file format using no code or libraries from ClickHouse Inc. As such it is potentially incomplete, imperfect and might not be compatible with all files. USE AT YOUR OWN RISK!
 
-<<<<<<< HEAD
-### Status
-- [x] Basic Fomat Reading
-  - [x] Column Extraction
-  - [x] Blocks Parser & Iterator
-  - [x] Type Mapping WIP
-    - [x] Strings
-    - [x] Integers
-    - [x] Enums
-    - [ ] ??? as String
-  - [ ] Compression support
-- [x] Basic Native Client
-  - [x] clickhouse-rs binding
-  - [x] basic types mapping 
-
-=======
->>>>>>> f1a50a9b
 
 ### 📦 Installation
 ```sql
@@ -29,7 +12,6 @@
 LOAD chsql_native;
 ```
 
-<<<<<<< HEAD
 ## Native Client
 The extension provides an experimental clickhouse native client: `clickhouse_reader`
 ### Settings
@@ -51,11 +33,8 @@
 
 ## Native Reader
 The extension provides an experimental clickhouse native file reader: `clickhouse_native`
-### Input
-=======
 
 ### 🏁 Input
->>>>>>> f1a50a9b
 Generate some native files with `clickhouse-local` or `clickhouse-server`
 
 ```sql
@@ -139,16 +118,20 @@
 
 ### ⛑️ Extension Status
 - [x] Basic Fomat Reading
-- [x] Column Extraction
-- [x] Blocks Parser & Iterator
-- [x] Type Mapping WIP
-  - [x] Strings
-  - [x] Integers
-  - [x] Enums
-  - [ ] ??? as String
-- [ ] Compression support
-- [ ] Filter / Range support
-
+  - [x] Column Extraction
+  - [x] Blocks Parser & Iterator
+  - [x] Type Mapping WIP
+    - [x] Strings
+    - [x] Integers
+    - [x] Enums
+    - [ ] ??? as String
+  - [ ] Compression support
+- [x] Basic Native Client
+  - [x] clickhouse-rs binding
+  - [x] Type Mapping WIP
+    - [x] Strings
+    - [x] Integers
+    - [ ] Everything Else
 
 <br>
 
